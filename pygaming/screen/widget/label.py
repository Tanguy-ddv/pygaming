--- conflicted
+++ resolved
@@ -2,11 +2,7 @@
 import pygame
 from ..element import Element
 from ..frame import Frame
-<<<<<<< HEAD
 from ..anchors import CENTER, AnchorLike, Anchor
-=======
-from ..anchors import CENTER_CENTER, Anchor2DLike
->>>>>>> aea74bd5
 from ...color import Color
 from ..art import Art
 from ...database import TextFormatter
@@ -25,11 +21,7 @@
         localization_or_text: str | TextFormatter,
         tooltip: Tooltip = None,
         cursor: Cursor = None,
-<<<<<<< HEAD
         justify: AnchorLike = CENTER,
-=======
-        justify: Anchor2DLike = CENTER_CENTER,
->>>>>>> aea74bd5
         blinking_period: int = None,
     ) -> None:
         """
@@ -39,6 +31,7 @@
         - background: A SurfaceLike object beiing the background of the text.
         - font: Font, the font to be used to display the text.
         - localization_or_text: The text, localization or TextFormatter to be displayed, can be modify with set_localization_or_text(new_text).
+        - justify: the position of the text in the label, should be an anchor (i.e a tuple[x, y] with 0 <= x, y <= 1, or an Anchor2D from pygaming.anchor)
         - justify: the position of the text in the label, should be an anchor (i.e a tuple[x, y] with 0 <= x, y <= 1, or an Anchor2D from pygaming.anchor)
         - blinking_period: int [ms]. If an integer is specified, the text will blink with the given period.
         """
